--- conflicted
+++ resolved
@@ -1,11 +1,6 @@
 export * from './SessionService';
 export * from './ServerService';
 export * from './PermissionsService';
-<<<<<<< HEAD
 export * from '../settings/ServerSettingsService';
 export * from '../settings/SessionSettingsService';
-=======
-export * from './ServerSettingsService';
-export * from './SessionSettingsService';
-export * from './usePermission';
->>>>>>> 5c14b10e
+export * from './usePermission';