--- conflicted
+++ resolved
@@ -19,10 +19,6 @@
     "lint-fix": "eslint ./src/ --ext .ts,.tsx --fix"
   },
   "dependencies": {
-<<<<<<< HEAD
-=======
-    "@ag-grid-community/all-modules": "^23.0.2",
->>>>>>> 5c14b10e
     "@dbeaver/administration": "^0.1.0",
     "@dbeaver/authentication": "^0.1.0",
     "@dbeaver/ag-grid-plugin": "^0.1.0",
@@ -33,34 +29,7 @@
     "@dbeaver/ddl-viewer-plugin": "^0.1.0",
     "@dbeaver/object-viewer-plugin": "^0.1.0",
     "@dbeaver/sql-editor": "^0.1.0",
-<<<<<<< HEAD
     "@dbeaver/data-export-plugin": "^0.1.0"
-=======
-    "@dbeaver/data-export-plugin": "^0.1.0",
-    "@material/button": "^4.0.0",
-    "@material/elevation": "^4.0.0",
-    "@material/ripple": "^4.0.0",
-    "@material/theme": "^4.0.0",
-    "@material/typography": "^4.0.0",
-    "ag-grid-community": "^23.0.2",
-    "ag-grid-react": "^23.0.3",
-    "go-split": "^1.3.2",
-    "graphql-request": "^1.8.2",
-    "inversify": "^5.0.1",
-    "mobx": "^5.15.4",
-    "mobx-react": "^6.2.2",
-    "module-alias": "^2.2.2",
-    "node-sass": "^4.13.0",
-    "preact": "^10.4.1",
-    "preact-render-to-string": "^5.1.6",
-    "preact-ssr-prepass": "^1.0.1",
-    "react": "^16.13.1",
-    "react-dom": "^16.13.1",
-    "reakit": "1.0.0-beta.11",
-    "reflect-metadata": "^0.1.13",
-    "reshadow": "0.0.1-alpha.77",
-    "rxjs": "^6.5.5"
->>>>>>> 5c14b10e
   },
   "buildVersion": "0.13.0"
 }